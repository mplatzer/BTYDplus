0.8.3.9000
- add `groceryElog` dataset
- add a package vignette
- add AppVeyor for automated build tests on Windows
- add argument `first` to `elog2cum` and `elog2inc`
- bugfix for `elog2inc` and `elog2cum` for elogs where dates are missing
<<<<<<< HEAD
=======
- added `groceryElog` dataset, and remove `cdnow.sample()`
>>>>>>> d73756ca
- use `groceryElog` dataset for demos that can leverage regularity
- `elog2cbs` prunes columns, if `elog$sales` or `T.cal` is not provided

0.8.3
- rewrite demos
- add `plotSampledTimingPatterns` for plotting samples of timing patterns
- add `mbgnbd.EstimateParameters` to estimate MBG/NBD model

0.8.2
- improve documentation
- remove MBG/NBD methods, as these are easily accessible via the MBG/CNBD-k methods
- allow `T.star` to be a vector in `*.GenerateData` methods for MCMC models

0.8.0
- add
   * `pnbd.GenerateData`
   * `mcmc.pmf`
   * `mcmc.Expectation`
   * `mcmc.mcmc.ExpectedCumulativeTransactions`
   * `mcmc.PlotTrackingCum`
   * `mcmc.PlotTrackingInc`
   * `mcmc.PlotFrequencyInCalibration`
- adapt `bgcnbd.pmf` to return matrix in case that both `t` and `x` are vectors
- dropp unnecessary `cal.cbs` argument from `mcmc.PAlive`
- allow flexible sample size in `mcmc.DrawFutureTransactions`
- removeGammaGompertz/NBD due to broken `ggnbd.ConditionalExpectedTransactions`

0.7.2
- add new methods: `elog2inc`, `elog2cum`, `cdnow.sample`
- improve documentation and demos

0.7.1
- `elog2cbs` now returns sum over sales for calibration and holdout period
- enhance CDNow demo with estimating of monetary component (i.e. CLV estimate)
- methods accepting `params` check for names, if named vectors are passed

0.7.0
- disable `ggnbd.ConditionalExpectedTransactions`
- (m)bgcnbd.ConditionalExpectedTransactions uses same h2f1 method as BTYD, if GSL is not present
- add Travis-CI
- format R code with `formatR::tidy_dir('R', indent=2)`

0.6.4
- (m)bgcnbd.GenerateData can now handle multiple holdout period lengths, and differing calibration periods for each customer
- fix bias in (m)bgcnbd.ConditionalExpectedTransactions by re-scaling via (m)bgcnbd.Expectation

0.6.3
- unconditional expectations for (M)BG/CNBD-k (`(m)bgcnbd.Expectation`) are now calculated `exact` by utilizing `(m)bgcnbd.pmf`

0.6.1
- add implementation of:
 (m)bgcnbd.Expectation
 (m)bgcnbd.PlotFrequencyInCalibration,
 (m)bgcnbd.ExpectedCumulativeTransactions,
 (m)bgcnbd.PlotTrackingCum,
 (m)bgcnbd.PlotTrackingInc

0.6.0
- add implementation of BG/CNBD-k model
- (m)bgcnbd.ConditionalExpectedTransactions uses original approximation again
- mbgcnbd.ConditionalExpectedTransactions can now handle customers with many (170+) transactions; thanks to Andrea Rumenjak for providing the patch;

0.5.0
- rename model from CBG/CNBD to MBG/CNBD - function prefixes changed from cbgcnbd to mbgcnbd accordingly
- improve approximation logic for mbgcnbd.ConditionalExpectedTransactions

0.4.0
- rename model from Pareto/CNBD to Pareto/GGG - function prefixes changed from pcnbd to pggg accordingly
- cust-column is assigned as names to list of level_1 CODA-objects returned by MCMC drawParameter methods - this makes it easier to access these via customer ID
- rename to cbgcnbd.EstimateRegularity() to estimateRegularity(), because the method is not bound to CBG/CNBD-k model - add tests and demo

0.3.3
- add mc.cores parameter to MCMC methods to explicitely set number of parallel cores to be used
- important bug-fix for pcnbd.mcmc.DrawParameters - draw_tau slice-samples now from correct log_posterior in churn case
- more realistic test case for P/NBD MCMC, plus minor change to handling numeric underflow
 resulting in more accurate parameter estimates
- pcnbd.GenerateData now correctly considers fixed parameter value for k
- pcnbd.GenerateData has minimum level of 0.1 for generated k's in order to avoid itt's if 0

0.3.2
- add mcmc.setBurnin method which cuts away (additional) initial burnin steps of MCMC chains
- `*.EstimateParameters` and `*.mcmc.DrawParameters` now also accept data.tables as input
- pcnbd.mcmc.plotRegularityRateHeterogeneity: add option to plot point estimates
- add mcmc.PActive and mcmc.plotPActiveDiagnostic

0.3.1
- deprecated `abe.mcmc.DrawFutureTransactions` and `pcnbd.mcmc.DrawFutureTransactions` in favor of newly add `mcmc.DrawFutureTransactions` method
- deprecated `abe.mcmc.PAlive` and `pcnbd.mcmc.PAlive` in favor of newly added `mcmc.PAlive` method
- `*.mcmc.DrawParameters` now all consistenly return sampled `z` values in their output<|MERGE_RESOLUTION|>--- conflicted
+++ resolved
@@ -4,11 +4,8 @@
 - add AppVeyor for automated build tests on Windows
 - add argument `first` to `elog2cum` and `elog2inc`
 - bugfix for `elog2inc` and `elog2cum` for elogs where dates are missing
-<<<<<<< HEAD
-=======
 - added `groceryElog` dataset, and remove `cdnow.sample()`
->>>>>>> d73756ca
-- use `groceryElog` dataset for demos that can leverage regularity
+- use `groceryElog` dataset for demos and examples
 - `elog2cbs` prunes columns, if `elog$sales` or `T.cal` is not provided
 
 0.8.3
